/*
 * Copyright 1999-2018 Alibaba Group Holding Ltd.
 *
 * Licensed under the Apache License, Version 2.0 (the "License");
 * you may not use this file except in compliance with the License.
 * You may obtain a copy of the License at
 *
 *      http://www.apache.org/licenses/LICENSE-2.0
 *
 * Unless required by applicable law or agreed to in writing, software
 * distributed under the License is distributed on an "AS IS" BASIS,
 * WITHOUT WARRANTIES OR CONDITIONS OF ANY KIND, either express or implied.
 * See the License for the specific language governing permissions and
 * limitations under the License.
 */

package com.alibaba.nacos.core.distributed.raft;

import com.alibaba.nacos.common.utils.ConvertUtils;
import com.alibaba.nacos.common.utils.LoggerUtils;
import com.alibaba.nacos.common.utils.ThreadUtils;
import com.alibaba.nacos.consistency.LogProcessor;
import com.alibaba.nacos.consistency.SerializeFactory;
import com.alibaba.nacos.consistency.Serializer;
import com.alibaba.nacos.consistency.cp.LogProcessor4CP;
import com.alibaba.nacos.consistency.entity.GetRequest;
import com.alibaba.nacos.consistency.entity.Response;
import com.alibaba.nacos.consistency.exception.ConsistencyException;
import com.alibaba.nacos.core.distributed.raft.exception.DuplicateRaftGroupException;
import com.alibaba.nacos.core.distributed.raft.exception.JRaftException;
import com.alibaba.nacos.core.distributed.raft.exception.NoLeaderException;
import com.alibaba.nacos.core.distributed.raft.exception.NoSuchRaftGroupException;
import com.alibaba.nacos.core.distributed.raft.utils.FailoverClosure;
import com.alibaba.nacos.core.distributed.raft.utils.FailoverClosureImpl;
import com.alibaba.nacos.core.distributed.raft.utils.JRaftUtils;
import com.alibaba.nacos.core.distributed.raft.utils.RaftExecutor;
import com.alibaba.nacos.core.distributed.raft.utils.RaftOptionsBuilder;
import com.alibaba.nacos.core.distributed.raft.utils.RetryRunner;
import com.alibaba.nacos.core.notify.NotifyCenter;
import com.alibaba.nacos.core.utils.ApplicationUtils;
import com.alibaba.nacos.core.utils.Loggers;
import com.alipay.sofa.jraft.CliService;
import com.alipay.sofa.jraft.Node;
import com.alipay.sofa.jraft.RaftGroupService;
import com.alipay.sofa.jraft.RaftServiceFactory;
import com.alipay.sofa.jraft.RouteTable;
import com.alipay.sofa.jraft.Status;
import com.alipay.sofa.jraft.closure.ReadIndexClosure;
import com.alipay.sofa.jraft.conf.Configuration;
import com.alipay.sofa.jraft.entity.PeerId;
import com.alipay.sofa.jraft.entity.Task;
import com.alipay.sofa.jraft.error.RaftError;
import com.alipay.sofa.jraft.option.CliOptions;
import com.alipay.sofa.jraft.option.NodeOptions;
import com.alipay.sofa.jraft.option.RaftOptions;
import com.alipay.sofa.jraft.rpc.InvokeCallback;
import com.alipay.sofa.jraft.rpc.RpcProcessor;
import com.alipay.sofa.jraft.rpc.RpcServer;
import com.alipay.sofa.jraft.rpc.impl.cli.CliClientServiceImpl;
import com.alipay.sofa.jraft.util.BytesUtil;
<<<<<<< HEAD
import com.alipay.sofa.jraft.util.Endpoint;
import com.google.protobuf.Message;
=======
import com.google.common.base.Joiner;
import org.slf4j.Logger;
>>>>>>> 52ea9674
import org.springframework.util.CollectionUtils;

import java.nio.ByteBuffer;
import java.nio.file.Paths;
import java.util.Collection;
import java.util.Collections;
import java.util.HashMap;
import java.util.HashSet;
import java.util.List;
import java.util.Map;
import java.util.Objects;
import java.util.Optional;
import java.util.Random;
import java.util.Set;
import java.util.concurrent.CompletableFuture;
import java.util.concurrent.ConcurrentHashMap;
import java.util.concurrent.Executor;
import java.util.concurrent.TimeUnit;
import java.util.concurrent.atomic.AtomicInteger;
import java.util.function.BiConsumer;

/**
 * JRaft server instance, away from Spring IOC management
 *
 * <p>
 * Why do we need to create a raft group based on the value of LogProcessor group (),
 * that is, each function module has its own state machine. Because each LogProcessor
 * corresponds to a different functional module, such as Nacos's naming module and
 * config module, these two modules are independent of each other and do not affect
 * each other. If we have only one state machine, it is equal to the log of all functional
 * modules The processing is loaded together. Any module that has an exception during
 * the log processing and a long block operation will affect the normal operation of
 * other functional modules.
 * </p>
 *
 * @author <a href="mailto:liaochuntao@live.com">liaochuntao</a>
 */
@SuppressWarnings("all")
public class JRaftServer {

	// Existential life cycle

	private RpcServer rpcServer;
	private CliClientServiceImpl cliClientService;
	private CliService cliService;
	private Map<String, RaftGroupTuple> multiRaftGroup = new ConcurrentHashMap<>();

	// Ordinary member variable

	private volatile boolean isStarted = false;
	private volatile boolean isShutdown = false;
	private Configuration conf;

	private RpcProcessor userProcessor;
	private NodeOptions nodeOptions;
	private Serializer serializer;
	private Collection<LogProcessor4CP> processors = Collections
			.synchronizedSet(new HashSet<>());

	private String selfIp;
	private int selfPort;

	private RaftConfig raftConfig;
	private PeerId localPeerId;
	private int failoverRetries;
	private int rpcRequestTimeoutMs;

	static {
		// Set bolt buffer
		// System.getProperties().setProperty("bolt.channel_write_buf_low_water_mark", String.valueOf(64 * 1024 * 1024));
		// System.getProperties().setProperty("bolt.channel_write_buf_high_water_mark", String.valueOf(256 * 1024 * 1024));

		System.getProperties().setProperty("bolt.netty.buffer.low.watermark", String.valueOf(128 * 1024 * 1024));
		System.getProperties().setProperty("bolt.netty.buffer.high.watermark", String.valueOf(256 * 1024 * 1024));
	}

	public JRaftServer() throws Exception {
		this.conf = new Configuration();
	}

	public void setFailoverRetries(int failoverRetries) {
		this.failoverRetries = failoverRetries;
	}

	void init(RaftConfig config) {
		this.raftConfig = config;
		this.serializer = SerializeFactory.getDefault();
		Loggers.RAFT.info("Initializes the Raft protocol, raft-config info : {}", config);
		RaftExecutor.init(config);

		final String self = config.getSelfMember();
		String[] info = self.split(":");
		selfIp = info[0];
		selfPort = Integer.parseInt(info[1]);
		localPeerId = PeerId.parsePeer(self);
		nodeOptions = new NodeOptions();

		// Set the election timeout time. The default is 5 seconds.
		int electionTimeout = Math.max(ConvertUtils
						.toInt(config.getVal(RaftSysConstants.RAFT_ELECTION_TIMEOUT_MS),
								RaftSysConstants.DEFAULT_ELECTION_TIMEOUT),
				RaftSysConstants.DEFAULT_ELECTION_TIMEOUT);

		rpcRequestTimeoutMs = ConvertUtils
				.toInt(raftConfig.getVal(RaftSysConstants.RAFT_RPC_REQUEST_TIMEOUT_MS),
						RaftSysConstants.DEFAULT_RAFT_RPC_REQUEST_TIMEOUT_MS);

		nodeOptions.setElectionTimeoutMs(electionTimeout);
		RaftOptions raftOptions = RaftOptionsBuilder.initRaftOptions(raftConfig);
		nodeOptions.setRaftOptions(raftOptions);
		// open jraft node metrics record function
		nodeOptions.setEnableMetrics(true);

		CliOptions cliOptions = new CliOptions();

		this.cliClientService = new CliClientServiceImpl();
		this.cliClientService.init(cliOptions);
		this.cliService = RaftServiceFactory.createAndInitCliService(cliOptions);
	}

	synchronized void start() {
		if (!isStarted) {
			Loggers.RAFT.info("========= The raft protocol is starting... =========");
			try {
				// init raft group node
				com.alipay.sofa.jraft.NodeManager raftNodeManager = com.alipay.sofa.jraft.NodeManager
						.getInstance();
				for (String address : raftConfig.getMembers()) {
					PeerId peerId = PeerId.parsePeer(address);
					conf.addPeer(peerId);
					raftNodeManager.addAddress(peerId.getEndpoint());
				}
				nodeOptions.setInitialConf(conf);

				rpcServer = JRaftUtils.initRpcServer(this, localPeerId);

				if (!this.rpcServer.init(null)) {
					Loggers.RAFT.error("Fail to init [RpcServer].");
					throw new RuntimeException("Fail to init [RpcServer].");
				}

				// Initialize multi raft group service framework
				isStarted = true;
				createMultiRaftGroup(processors);
				Loggers.RAFT
						.info("========= The raft protocol start finished... =========");
			}
			catch (Exception e) {
				Loggers.RAFT.error("raft protocol start failure, error : {}", e);
				throw new JRaftException(e);
			}
		}
	}

	synchronized void createMultiRaftGroup(Collection<LogProcessor4CP> processors) {
		// There is no reason why the LogProcessor cannot be processed because of the synchronization
		if (!this.isStarted) {
			this.processors.addAll(processors);
			return;
		}

		final String parentPath = Paths
				.get(ApplicationUtils.getNacosHome(), "data/protocol/raft").toString();

		for (LogProcessor4CP processor : processors) {
			final String groupName = processor.group();
			if (multiRaftGroup.containsKey(groupName)) {
				throw new DuplicateRaftGroupException(groupName);
			}

			// Ensure that each Raft Group has its own configuration and NodeOptions
			Configuration configuration = conf.copy();
			NodeOptions copy = nodeOptions.copy();
			JRaftUtils.initDirectory(parentPath, groupName, copy);

			// Here, the LogProcessor is passed into StateMachine, and when the StateMachine
			// triggers onApply, the onApply of the LogProcessor is actually called
			NacosStateMachine machine = new NacosStateMachine(this, processor);

			copy.setFsm(machine);
			copy.setInitialConf(configuration);

			// Set snapshot interval, default 1800 seconds
			int doSnapshotInterval = ConvertUtils.toInt(raftConfig
							.getVal(RaftSysConstants.RAFT_SNAPSHOT_INTERVAL_SECS),
					RaftSysConstants.DEFAULT_RAFT_SNAPSHOT_INTERVAL_SECS);

			// If the business module does not implement a snapshot processor, cancel the snapshot
			doSnapshotInterval = CollectionUtils
					.isEmpty(processor.loadSnapshotOperate()) ? 0 : doSnapshotInterval;

			copy.setSnapshotIntervalSecs(doSnapshotInterval);
			Loggers.RAFT.info("create raft group : {}", groupName);
			RaftGroupService raftGroupService = new RaftGroupService(groupName,
					localPeerId, copy, rpcServer, true);

			// Because RpcServer has been started before, it is not allowed to start again here
			Node node = raftGroupService.start(false);
			machine.setNode(node);
			RouteTable.getInstance().updateConfiguration(groupName, configuration);

			RaftExecutor.executeByCommon(() -> registerSelfToCluster(groupName, localPeerId, configuration));

			// Turn on the leader auto refresh for this group
			Random random = new Random();
			long period = nodeOptions.getElectionTimeoutMs() + random.nextInt(5 * 1000);
			RaftExecutor.scheduleRaftMemberRefreshJob(() -> refreshRouteTable(groupName),
					period, period, TimeUnit.MILLISECONDS);
			multiRaftGroup.put(groupName,
					new RaftGroupTuple(node, processor, raftGroupService, machine));
		}
	}

<<<<<<< HEAD
	Response get(final GetRequest request, final int failoverRetries) {
=======
	GetResponse get(final GetRequest request) {
>>>>>>> 52ea9674
		final String group = request.getGroup();
		CompletableFuture<Response> future = new CompletableFuture<>();
		final RaftGroupTuple tuple = findTupleByGroup(group);
		if (Objects.isNull(tuple)) {
			future.completeExceptionally(new NoSuchRaftGroupException(group));
			return future.join();
		}
		final Node node = tuple.node;

		try {
			node.readIndex(BytesUtil.EMPTY_BYTES, new ReadIndexClosure() {
				@Override
				public void run(Status status, long index, byte[] reqCtx) {
					if (status.isOk()) {
						try {
							Response response = tuple.processor.getData(request);
							future.complete(response);
						}
						catch (Throwable t) {
							future.completeExceptionally(t);
						}
						return;
					}
					future.completeExceptionally(
							new ConsistencyException(status.getErrorMsg()));
				}
			});
			return future.get(rpcRequestTimeoutMs, TimeUnit.MILLISECONDS);
		}
		catch (Throwable e) {
<<<<<<< HEAD
=======
			Loggers.RAFT.warn("Raft linear read failed, go to Leader read logic : {}", e.toString());
>>>>>>> 52ea9674
			// run raft read
			readThrouthRaftLog(request, future);
			try {
				return future.get(rpcRequestTimeoutMs, TimeUnit.MILLISECONDS);
			}
			catch (Throwable ex) {
				throw new ConsistencyException(
						"Data acquisition failed : " + e.toString() + ", read from leader has error : " + ex.toString());
			}
		}
	}

	public void readThrouthRaftLog(final GetRequest request,
<<<<<<< HEAD
			final CompletableFuture<Response> future) {
		commit(request.getGroup(), request, future, failoverRetries)
				.whenComplete(new BiConsumer<Response, Throwable>() {
=======
			final CompletableFuture<GetResponse> future) {

		Log readLog = Log.newBuilder().setGroup(request.getGroup())
				.setData(request.getData())
				.putExtendInfo(JRaftConstants.JRAFT_EXTEND_INFO_KEY,
						JRaftLogOperation.READ_OPERATION).build();
		CompletableFuture<byte[]> f = new CompletableFuture<byte[]>();
		commit(readLog, f)
				.whenComplete(new BiConsumer<byte[], Throwable>() {
>>>>>>> 52ea9674
					@Override
					public void accept(Response response, Throwable throwable) {
						if (Objects.nonNull(throwable)) {
							future.completeExceptionally(
									new ConsistencyException(throwable));
							return;
						}
						if (response.getSuccess()) {
							future.complete(response);
						} else {
							future.completeExceptionally(
									new ConsistencyException(response.getErrMsg()));
						}
					}
				});
	}

<<<<<<< HEAD
	public <T> CompletableFuture<T> commit(String group, Message data, final CompletableFuture<T> future,
			final int retryLeft) {
=======
	public <T> CompletableFuture<T> commit(Log data, final CompletableFuture<T> future) {
>>>>>>> 52ea9674
		LoggerUtils
				.printIfDebugEnabled(Loggers.RAFT, "data requested this time : {}", data);
		final RaftGroupTuple tuple = findTupleByGroup(group);
		if (tuple == null) {
			future.completeExceptionally(new IllegalArgumentException(
					"No corresponding Raft Group found : " + group));
			return future;
		}
<<<<<<< HEAD
		RetryRunner runner = () -> commit(group, data, future, retryLeft - 1);
		FailoverClosureImpl closure = new FailoverClosureImpl(future, retryLeft, runner);
=======
		FailoverClosureImpl closure = new FailoverClosureImpl(future);
>>>>>>> 52ea9674

		final Node node = tuple.node;
		if (node.isLeader()) {
			// The leader node directly applies this request
			applyOperation(node, data, closure);
		}
		else {
			// Forward to Leader for request processing
			invokeToLeader(group, data, rpcRequestTimeoutMs, closure);
		}
		return future;
	}

	/**
	 * Add yourself to the Raft cluster
	 *
	 * @param groupId raft group
	 * @param selfIp local raft node address
	 * @param conf {@link Configuration} without self info
	 * @return join success
	 */
	void registerSelfToCluster(String groupId, PeerId selfIp, Configuration conf) {
		for ( ; ; ) {
			List<PeerId> peerIds = cliService.getPeers(groupId, conf);
			if (peerIds.contains(selfIp)) {
				return;
			}
			Status status = cliService.addPeer(groupId, conf, selfIp);
			if (status.isOk()) {
				return;
			}
			Loggers.RAFT.warn("Failed to join the cluster, retry...");
			ThreadUtils.sleep(1_000L);
		}
	}

	protected PeerId getLeader(final String raftGroupId) {
		final PeerId leader = new PeerId();
		final Configuration conf = findNodeByGroup(raftGroupId).getOptions()
				.getInitialConf();
		try {
			final Status st = cliService.getLeader(raftGroupId, conf, leader);
			if (st.isOk()) {
				return leader;
			}
			Loggers.RAFT.error("get Leader has failed : {}", st);
		}
		catch (final Throwable t) {
			Loggers.RAFT.error("get Leader has error : {}", t);
		}
		return null;
	}

	synchronized void shutdown() {
		if (isShutdown) {
			return;
		}
		isShutdown = true;
		try {
			Loggers.RAFT
					.info("========= The raft protocol is starting to close =========");

			RouteTable instance = RouteTable.getInstance();

			for (Map.Entry<String, RaftGroupTuple> entry : multiRaftGroup.entrySet()) {
				final RaftGroupTuple tuple = entry.getValue();
				final Node node = tuple.getNode();
				tuple.node.shutdown();
				tuple.raftGroupService.shutdown();
			}

			cliService.shutdown();
			cliClientService.shutdown();

			Loggers.RAFT.info("========= The raft protocol has been closed =========");
		}
		catch (Throwable t) {
			Loggers.RAFT
					.error("There was an error in the raft protocol shutdown, error : {}",
							t);
		}
	}

	public void applyOperation(Node node, Message data, FailoverClosure closure) {
		final Task task = new Task();
		task.setDone(new NacosClosure(data, status -> {
			NacosClosure.NStatus nStatus = (NacosClosure.NStatus) status;
			if (Objects.nonNull(nStatus.getThrowable())) {
				closure.setThrowable(nStatus.getThrowable());
			}
			else {
				closure.setData(nStatus.getResult());
			}
			closure.run(nStatus);
		}));
		task.setData(ByteBuffer.wrap(data.toByteArray()));
		node.apply(task);
	}

	private void invokeToLeader(final String group, final Message request,
			final int timeoutMillis, FailoverClosure closure) {
		try {
			final Endpoint leaderIp = Optional.ofNullable(getLeader(group))
					.orElseThrow(() -> new NoLeaderException(group)).getEndpoint();
			cliClientService.getRpcClient()
					.invokeAsync(leaderIp, request, new InvokeCallback() {
						@Override
						public void complete(Object o, Throwable ex) {
							if (Objects.nonNull(ex)) {
								closure.setThrowable(ex);
								closure.run(new Status(RaftError.UNKNOWN, ex.getMessage()));
								return;
							}
							closure.setData(o);
							closure.run(Status.OK());
						}

						@Override
						public Executor executor() {
							return RaftExecutor.getRaftCliServiceExecutor();
						}
					}, timeoutMillis);
		}
		catch (Exception e) {
			closure.setThrowable(e);
			closure.run(new Status(RaftError.UNKNOWN, e.toString()));
		}
	}

	boolean peerChange(JRaftMaintainService maintainService, Set<String> newPeers) {
		Set<String> oldPeers = this.raftConfig.getMembers();
		oldPeers.remove(newPeers);

		if (oldPeers.isEmpty()) {
			return true;
		}

		Set<String> waitRemove = oldPeers;
		AtomicInteger successCnt = new AtomicInteger(0);
		multiRaftGroup.forEach(new BiConsumer<String, RaftGroupTuple>() {
			@Override
			public void accept(String group, RaftGroupTuple tuple) {
				final Node node = tuple.getNode();
				if (!node.isLeader()) {
					return;
				}
				Map<String, String> params = new HashMap<>();
				params.put(JRaftConstants.GROUP_ID, group);
				params.put(JRaftConstants.REMOVE_PEERS, Joiner.on(",").join(waitRemove));
				RestResult<String> result = maintainService.execute(params);
				if (result.ok()) {
					successCnt.incrementAndGet();
				}
			}
		});
		this.raftConfig.setMembers(localPeerId.toString(), newPeers);

		return successCnt.get() == multiRaftGroup.size();
	}

	void refreshRouteTable(String group) {
		if (isShutdown) {
			return;
		}

		final String groupName = group;
		Status status = null;
		try {
			RouteTable instance = RouteTable.getInstance();
			Configuration oldConf = instance.getConfiguration(groupName);
			String oldLeader = Optional.ofNullable(instance.selectLeader(groupName))
					.orElse(PeerId.emptyPeer()).getEndpoint().toString();
			status = instance.refreshConfiguration(this.cliClientService, groupName,
					rpcRequestTimeoutMs);

			if (status.isOk()) {
				Configuration conf = instance.getConfiguration(groupName);
				String leader = instance.selectLeader(groupName).getEndpoint().toString();
				NacosStateMachine machine = findTupleByGroup(groupName).machine;
				if (!Objects.equals(oldLeader, leader) || !Objects
						.equals(oldConf, conf)) {
					NotifyCenter.publishEvent(
							RaftEvent.builder().leader(leader).groupId(groupName)
									.term(machine.getTerm()).raftClusterInfo(
									JRaftUtils.toStrings(conf.getPeers())).build());
				}
			}
			else {
				Loggers.RAFT
						.error("Fail to refresh route configuration for group : {}, status is : {}",
								groupName, status);
			}
		}
		catch (Exception e) {
			Loggers.RAFT
					.error("Fail to refresh route configuration for group : {}, error is : {}",
							groupName, e);
		}
	}

	public RaftGroupTuple findTupleByGroup(final String group) {
		RaftGroupTuple tuple = multiRaftGroup.get(group);
		return tuple;
	}

	public Node findNodeByGroup(final String group) {
		final RaftGroupTuple tuple = multiRaftGroup.get(group);
		if (Objects.nonNull(tuple)) {
			return tuple.node;
		}
		return null;
	}

	Map<String, RaftGroupTuple> getMultiRaftGroup() {
		return multiRaftGroup;
	}

	CliService getCliService() {
		return cliService;
	}

	public static class RaftGroupTuple {

		private final LogProcessor processor;
		private final Node node;
		private final RaftGroupService raftGroupService;
		private final NacosStateMachine machine;

		public RaftGroupTuple(Node node, LogProcessor processor,
				RaftGroupService raftGroupService, NacosStateMachine machine) {
			this.node = node;
			this.processor = processor;
			this.raftGroupService = raftGroupService;
			this.machine = machine;
		}

		public Node getNode() {
			return node;
		}

		public LogProcessor getProcessor() {
			return processor;
		}

		public RaftGroupService getRaftGroupService() {
			return raftGroupService;
		}
	}

}<|MERGE_RESOLUTION|>--- conflicted
+++ resolved
@@ -16,6 +16,7 @@
 
 package com.alibaba.nacos.core.distributed.raft;
 
+import com.alibaba.nacos.common.model.RestResult;
 import com.alibaba.nacos.common.utils.ConvertUtils;
 import com.alibaba.nacos.common.utils.LoggerUtils;
 import com.alibaba.nacos.common.utils.ThreadUtils;
@@ -32,10 +33,10 @@
 import com.alibaba.nacos.core.distributed.raft.exception.NoSuchRaftGroupException;
 import com.alibaba.nacos.core.distributed.raft.utils.FailoverClosure;
 import com.alibaba.nacos.core.distributed.raft.utils.FailoverClosureImpl;
+import com.alibaba.nacos.core.distributed.raft.utils.JRaftConstants;
 import com.alibaba.nacos.core.distributed.raft.utils.JRaftUtils;
 import com.alibaba.nacos.core.distributed.raft.utils.RaftExecutor;
 import com.alibaba.nacos.core.distributed.raft.utils.RaftOptionsBuilder;
-import com.alibaba.nacos.core.distributed.raft.utils.RetryRunner;
 import com.alibaba.nacos.core.notify.NotifyCenter;
 import com.alibaba.nacos.core.utils.ApplicationUtils;
 import com.alibaba.nacos.core.utils.Loggers;
@@ -58,13 +59,9 @@
 import com.alipay.sofa.jraft.rpc.RpcServer;
 import com.alipay.sofa.jraft.rpc.impl.cli.CliClientServiceImpl;
 import com.alipay.sofa.jraft.util.BytesUtil;
-<<<<<<< HEAD
 import com.alipay.sofa.jraft.util.Endpoint;
 import com.google.protobuf.Message;
-=======
 import com.google.common.base.Joiner;
-import org.slf4j.Logger;
->>>>>>> 52ea9674
 import org.springframework.util.CollectionUtils;
 
 import java.nio.ByteBuffer;
@@ -278,11 +275,7 @@
 		}
 	}
 
-<<<<<<< HEAD
-	Response get(final GetRequest request, final int failoverRetries) {
-=======
-	GetResponse get(final GetRequest request) {
->>>>>>> 52ea9674
+	Response get(final GetRequest request) {
 		final String group = request.getGroup();
 		CompletableFuture<Response> future = new CompletableFuture<>();
 		final RaftGroupTuple tuple = findTupleByGroup(group);
@@ -313,12 +306,9 @@
 			return future.get(rpcRequestTimeoutMs, TimeUnit.MILLISECONDS);
 		}
 		catch (Throwable e) {
-<<<<<<< HEAD
-=======
 			Loggers.RAFT.warn("Raft linear read failed, go to Leader read logic : {}", e.toString());
->>>>>>> 52ea9674
 			// run raft read
-			readThrouthRaftLog(request, future);
+			readFromLeader(request, future);
 			try {
 				return future.get(rpcRequestTimeoutMs, TimeUnit.MILLISECONDS);
 			}
@@ -329,27 +319,14 @@
 		}
 	}
 
-	public void readThrouthRaftLog(final GetRequest request,
-<<<<<<< HEAD
+	public void readFromLeader(final GetRequest request,
 			final CompletableFuture<Response> future) {
-		commit(request.getGroup(), request, future, failoverRetries)
+		commit(request.getGroup(), request, future)
 				.whenComplete(new BiConsumer<Response, Throwable>() {
-=======
-			final CompletableFuture<GetResponse> future) {
-
-		Log readLog = Log.newBuilder().setGroup(request.getGroup())
-				.setData(request.getData())
-				.putExtendInfo(JRaftConstants.JRAFT_EXTEND_INFO_KEY,
-						JRaftLogOperation.READ_OPERATION).build();
-		CompletableFuture<byte[]> f = new CompletableFuture<byte[]>();
-		commit(readLog, f)
-				.whenComplete(new BiConsumer<byte[], Throwable>() {
->>>>>>> 52ea9674
 					@Override
 					public void accept(Response response, Throwable throwable) {
 						if (Objects.nonNull(throwable)) {
-							future.completeExceptionally(
-									new ConsistencyException(throwable));
+							future.completeExceptionally(throwable);
 							return;
 						}
 						if (response.getSuccess()) {
@@ -362,12 +339,8 @@
 				});
 	}
 
-<<<<<<< HEAD
-	public <T> CompletableFuture<T> commit(String group, Message data, final CompletableFuture<T> future,
-			final int retryLeft) {
-=======
-	public <T> CompletableFuture<T> commit(Log data, final CompletableFuture<T> future) {
->>>>>>> 52ea9674
+
+	public <T> CompletableFuture<T> commit(final String group, final Message data, final CompletableFuture<T> future) {
 		LoggerUtils
 				.printIfDebugEnabled(Loggers.RAFT, "data requested this time : {}", data);
 		final RaftGroupTuple tuple = findTupleByGroup(group);
@@ -376,12 +349,8 @@
 					"No corresponding Raft Group found : " + group));
 			return future;
 		}
-<<<<<<< HEAD
-		RetryRunner runner = () -> commit(group, data, future, retryLeft - 1);
-		FailoverClosureImpl closure = new FailoverClosureImpl(future, retryLeft, runner);
-=======
+
 		FailoverClosureImpl closure = new FailoverClosureImpl(future);
->>>>>>> 52ea9674
 
 		final Node node = tuple.node;
 		if (node.isLeader()) {
@@ -443,8 +412,6 @@
 		try {
 			Loggers.RAFT
 					.info("========= The raft protocol is starting to close =========");
-
-			RouteTable instance = RouteTable.getInstance();
 
 			for (Map.Entry<String, RaftGroupTuple> entry : multiRaftGroup.entrySet()) {
 				final RaftGroupTuple tuple = entry.getValue();
